--- conflicted
+++ resolved
@@ -146,11 +146,8 @@
 2. `npm test`
 
 ## History
-<<<<<<< HEAD
+* 2.0.0 - Upgrade to React 16
 * 1.0.2 - Update to use postcss-calc 6
-=======
-* 2.0.0 - Upgrade to React 16
->>>>>>> 2afb37a3
 * 1.0.1 - Update to use latest draft-js and draft-convert (for React 16 compatibility)
 * 1.0.0 - Update to use prop-types (for React 16 compatibility)
 * 0.4.0 - Babel preset update
